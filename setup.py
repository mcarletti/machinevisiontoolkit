--- conflicted
+++ resolved
@@ -20,10 +20,6 @@
         "tensorboard",
         "six",
         "timm",
-<<<<<<< HEAD
-=======
-        "imgaug",
         "scikit-learn",
->>>>>>> f8abf27e
     ],
 )